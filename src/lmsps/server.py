# src/lmsps/server.py
import locale
import os, sys, subprocess
<<<<<<< HEAD
from typing import Optional, Dict, Union
=======
from typing import Optional, Dict
>>>>>>> 84300224
from mcp.server.fastmcp import FastMCP

# ---- boot log (never prints to stdout) ----
LOGDIR = os.environ.get("LMSPS_LOGDIR") or os.path.join(os.getcwd(), "logs")
os.makedirs(LOGDIR, exist_ok=True)
BOOTLOG = os.path.join(LOGDIR, "lmsps_boot.log")
def _log(msg: str) -> None:
    with open(BOOTLOG, "a", encoding="utf-8") as f:
        f.write(msg.rstrip() + "\n")

# Operational state
_STATE = {
    "cwd": os.path.normpath(os.environ.get("LMSPS_CWD") or os.getcwd()),
    "env": {},  # session-only env overlay
}

def _effective_env() -> Dict[str, str]:
    e = os.environ.copy()
    e.update(_STATE["env"])
    return e

def _trim(s: str, n: int) -> str:
    return s if len(s) <= n else s[:n] + f"\n...[trimmed {len(s)-n} chars]"

# ------------------ Tools (plain functions; not decorated) ------------------

<<<<<<< HEAD
def _decode_stream(data: Optional[Union[bytes, bytearray, memoryview, str]]) -> str:
    if data is None:
        return ""

    if isinstance(data, str):
        return data

    if isinstance(data, memoryview):
        data = data.tobytes()
    elif isinstance(data, bytearray):
        data = bytes(data)

    if not isinstance(data, (bytes, bytearray)):
        # Fallback: best-effort conversion for other buffer types.
        data = bytes(data)

    if not data:
        return ""

    looks_utf16 = False
    if len(data) >= 2:
        if data.startswith((b"\xff\xfe", b"\xfe\xff")):
            looks_utf16 = True
        else:
            sample = data[:32]
            nulls = sample[1::2].count(0) + sample[0::2].count(0)
            looks_utf16 = nulls >= max(1, len(sample) // 4)

    candidates = []
    if looks_utf16:
        candidates.extend(["utf-16-le", "utf-16-be"])

    candidates.extend([
        "utf-8-sig",
        "utf-8",
    ])
=======
def _decode_stream(data: bytes) -> str:
    if not data:
        return ""

    candidates = [
        "utf-16-le",
        "utf-16-be",
        "utf-8-sig",
        "utf-8",
    ]
>>>>>>> 84300224

    preferred = locale.getpreferredencoding(False)
    if preferred:
        candidates.append(preferred)

    seen = set()
    for enc in candidates:
        if enc in seen:
            continue
        seen.add(enc)
        try:
            return data.decode(enc)
        except UnicodeDecodeError:
            continue

    return data.decode("latin-1", errors="replace")


def tool_ps_run(
    command: str,
    timeout_sec: Optional[int] = None,
    trim_chars: Optional[int] = None,
) -> str:
    """Run a PowerShell command and return combined stdout+stderr (trimmed)."""
    exe = os.environ.get(
        "LMSPS_PWSH",
        r"C:\Windows\System32\WindowsPowerShell\v1.0\powershell.exe"
    )
    t = int(timeout_sec or os.environ.get("LMSPS_TIMEOUT_SEC", "30"))
    n = int(trim_chars or os.environ.get("LMSPS_TRIM_CHARS", "500"))

    args = [
        exe, "-NoLogo", "-NoProfile", "-NonInteractive",
        "-ExecutionPolicy", "Bypass",
        "-Command", command
    ]

    _log(f"ps_run start t={t}s n={n} cwd={_STATE['cwd']} cmd={command[:120]!r}")

    try:
        cp = subprocess.run(
            args,
            cwd=_STATE["cwd"],
            env=_effective_env(),
            capture_output=True,
            text=False,
            timeout=t,
        )
<<<<<<< HEAD
        stdout = _decode_stream(cp.stdout)
        stderr = _decode_stream(cp.stderr)
        if stderr:
            joiner = "\n" if stdout else ""
            out = stdout + joiner + stderr
        else:
            out = stdout
=======
        stdout = cp.stdout or ""
        stderr = cp.stderr or ""
        out = stdout + (("\n" + stderr) if stderr else "")
>>>>>>> 84300224
        if not stdout and not stderr:
            out = "(ok)" if cp.returncode == 0 else f"(exit {cp.returncode})"
        result = _trim(out, n)
        _log(f"ps_run done rc={cp.returncode} bytes={len(out)}")
        return result

    except subprocess.TimeoutExpired as e:
<<<<<<< HEAD
        stdout = _decode_stream(e.stdout)
        stderr = _decode_stream(e.stderr)
=======
        stdout = _decode_stream(e.stdout or b"")
        stderr = _decode_stream(e.stderr or b"")
>>>>>>> 84300224
        parts = []
        if stdout:
            parts.append(stdout)
        if stderr:
            parts.append(stderr)
        decoded = "\n".join(parts)
        msg = f"timeout after {t}s"
        if decoded:
            decoded = decoded.strip()
            if decoded:
                msg += "\npartial output:\n" + _trim(decoded, n)
        _log(f"ps_run timeout t={t}s")
        return msg

    except Exception as e:
        _log(f"ps_run error: {type(e).__name__}: {e}")
        return f"error: {type(e).__name__}: {e}"

def tool_cwd() -> str:
    return _STATE["cwd"]

def tool_cd(path: str) -> str:
    new = path if os.path.isabs(path) else os.path.abspath(os.path.join(_STATE["cwd"], path))
    if not os.path.isdir(new):
        raise FileNotFoundError(new)
    _STATE["cwd"] = os.path.normpath(new)
    return _STATE["cwd"]

def tool_env_get(key: Optional[str] = None):
    e = _effective_env()
    if key is not None:
        return e.get(key, "")
    return dict(_STATE["env"])  # overlay only

def tool_env_set(key: str, value: str) -> str:
    _STATE["env"][key] = value
    return "ok"

def tool_ping() -> str:
    return "pong"

# ------------------ App factory (avoids duplicate registration) ------------------

def build_app() -> FastMCP:
    app = FastMCP("lmsps")

    # Register tools exactly once per FastMCP instance
    app.tool(name="ps_run")(tool_ps_run)
    app.tool(name="cwd")(tool_cwd)
    app.tool(name="cd")(tool_cd)
    app.tool(name="env_get")(tool_env_get)
    app.tool(name="env_set")(tool_env_set)
    app.tool(name="ping")(tool_ping)

    return app

if __name__ == "__main__":
    try:
        import mcp as _mcp
        mcp_ver = getattr(_mcp, "__version__", "unknown")
    except Exception:
        mcp_ver = "unknown"
    _log(f"BOOT exe={sys.executable}")
    _log(f"BOOT module_file={__file__}")
    _log(f"BOOT mcp_version={mcp_ver}")
    _log(f"BOOT LMSPS_CWD={os.environ.get('LMSPS_CWD')}")
    _log(f"BOOT LMSPS_LOGDIR={os.environ.get('LMSPS_LOGDIR')}")

    app = build_app()
    _log("BOOT tools=['ps_run','cwd','cd','env_get','env_set','ping']")
    # STDIO by default; will wait for a client. Ctrl+C here will show KeyboardInterrupt (expected).
    app.run()<|MERGE_RESOLUTION|>--- conflicted
+++ resolved
@@ -1,11 +1,7 @@
 # src/lmsps/server.py
 import locale
 import os, sys, subprocess
-<<<<<<< HEAD
-from typing import Optional, Dict, Union
-=======
 from typing import Optional, Dict
->>>>>>> 84300224
 from mcp.server.fastmcp import FastMCP
 
 # ---- boot log (never prints to stdout) ----
@@ -32,44 +28,6 @@
 
 # ------------------ Tools (plain functions; not decorated) ------------------
 
-<<<<<<< HEAD
-def _decode_stream(data: Optional[Union[bytes, bytearray, memoryview, str]]) -> str:
-    if data is None:
-        return ""
-
-    if isinstance(data, str):
-        return data
-
-    if isinstance(data, memoryview):
-        data = data.tobytes()
-    elif isinstance(data, bytearray):
-        data = bytes(data)
-
-    if not isinstance(data, (bytes, bytearray)):
-        # Fallback: best-effort conversion for other buffer types.
-        data = bytes(data)
-
-    if not data:
-        return ""
-
-    looks_utf16 = False
-    if len(data) >= 2:
-        if data.startswith((b"\xff\xfe", b"\xfe\xff")):
-            looks_utf16 = True
-        else:
-            sample = data[:32]
-            nulls = sample[1::2].count(0) + sample[0::2].count(0)
-            looks_utf16 = nulls >= max(1, len(sample) // 4)
-
-    candidates = []
-    if looks_utf16:
-        candidates.extend(["utf-16-le", "utf-16-be"])
-
-    candidates.extend([
-        "utf-8-sig",
-        "utf-8",
-    ])
-=======
 def _decode_stream(data: bytes) -> str:
     if not data:
         return ""
@@ -80,7 +38,6 @@
         "utf-8-sig",
         "utf-8",
     ]
->>>>>>> 84300224
 
     preferred = locale.getpreferredencoding(False)
     if preferred:
@@ -129,19 +86,9 @@
             text=False,
             timeout=t,
         )
-<<<<<<< HEAD
-        stdout = _decode_stream(cp.stdout)
-        stderr = _decode_stream(cp.stderr)
-        if stderr:
-            joiner = "\n" if stdout else ""
-            out = stdout + joiner + stderr
-        else:
-            out = stdout
-=======
         stdout = cp.stdout or ""
         stderr = cp.stderr or ""
         out = stdout + (("\n" + stderr) if stderr else "")
->>>>>>> 84300224
         if not stdout and not stderr:
             out = "(ok)" if cp.returncode == 0 else f"(exit {cp.returncode})"
         result = _trim(out, n)
@@ -149,13 +96,8 @@
         return result
 
     except subprocess.TimeoutExpired as e:
-<<<<<<< HEAD
-        stdout = _decode_stream(e.stdout)
-        stderr = _decode_stream(e.stderr)
-=======
         stdout = _decode_stream(e.stdout or b"")
         stderr = _decode_stream(e.stderr or b"")
->>>>>>> 84300224
         parts = []
         if stdout:
             parts.append(stdout)
